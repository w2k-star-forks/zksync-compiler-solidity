//!
//! The Solidity contract build.
//!

use std::fs::File;
use std::io::Write;
use std::path::Path;

use crate::solc::combined_json::contract::Contract as CombinedJsonContract;
use crate::solc::standard_json::output::contract::evm::EVM as StandardJsonOutputContractEVM;
use crate::solc::standard_json::output::contract::Contract as StandardJsonOutputContract;

///
/// The Solidity contract build.
///
#[derive(Debug)]
pub struct Contract {
    /// The contract path.
    pub path: String,
    /// The auxiliary identifier. Used to identify Yul objects.
    pub identifier: String,
    /// The deploy code build.
    pub deploy_build: compiler_llvm_context::Build,
    /// The runtime code build.
    pub runtime_build: compiler_llvm_context::Build,
    /// The ABI specification JSON.
    pub abi: Option<serde_json::Value>,
}

impl Contract {
    ///
    /// A shortcut constructor.
    ///
    pub fn new(
        path: String,
        identifier: String,
        deploy_build: compiler_llvm_context::Build,
        runtime_build: compiler_llvm_context::Build,
        abi: Option<serde_json::Value>,
    ) -> Self {
        Self {
            path,
            identifier,
            deploy_build,
            runtime_build,
            abi,
        }
    }

    ///
    /// Writes the contract text assembly and bytecode to files.
    ///
    pub fn write_to_directory(
        self,
        path: &Path,
        output_assembly: bool,
        output_binary: bool,
        output_abi: bool,
        overwrite: bool,
    ) -> anyhow::Result<()> {
        let file_name = Self::short_path(self.path.as_str());

        if output_assembly {
            {
                let file_name = format!(
                    "{}.{}.{}",
                    file_name,
                    compiler_llvm_context::CodeType::Deploy,
                    compiler_common::EXTENSION_ZKEVM_ASSEMBLY
                );
                let mut file_path = path.to_owned();
                file_path.push(file_name);
                if file_path.exists() && !overwrite {
                    eprintln!(
                        "Refusing to overwrite an existing file {:?} (use --overwrite to force).",
                        file_path
                    );
                } else {
                    File::create(&file_path)
                        .map_err(|error| {
                            anyhow::anyhow!("File {:?} creating error: {}", file_path, error)
                        })?
                        .write_all(self.deploy_build.assembly_text.as_bytes())
                        .map_err(|error| {
                            anyhow::anyhow!("File {:?} writing error: {}", file_path, error)
                        })?;
                }
            }

            {
                let file_name = format!(
                    "{}.{}.{}",
                    file_name,
                    compiler_llvm_context::CodeType::Runtime,
                    compiler_common::EXTENSION_ZKEVM_ASSEMBLY
                );
                let mut file_path = path.to_owned();
                file_path.push(file_name);
                if file_path.exists() && !overwrite {
                    eprintln!(
                        "Refusing to overwrite an existing file {:?} (use --overwrite to force).",
                        file_path
                    );
                } else {
                    File::create(&file_path)
                        .map_err(|error| {
                            anyhow::anyhow!("File {:?} creating error: {}", file_path, error)
                        })?
                        .write_all(self.runtime_build.assembly_text.as_bytes())
                        .map_err(|error| {
                            anyhow::anyhow!("File {:?} writing error: {}", file_path, error)
                        })?;
                }
            }
        }

        if output_binary {
            {
                let file_name = format!(
                    "{}.{}.{}",
                    file_name,
                    compiler_llvm_context::CodeType::Deploy,
                    compiler_common::EXTENSION_ZKEVM_BINARY
                );
                let mut file_path = path.to_owned();
                file_path.push(file_name);
                if file_path.exists() && !overwrite {
                    eprintln!(
                        "Refusing to overwrite an existing file {:?} (use --overwrite to force).",
                        file_path
                    );
                } else {
                    File::create(&file_path)
                        .map_err(|error| {
                            anyhow::anyhow!("File {:?} creating error: {}", file_path, error)
                        })?
                        .write_all(self.deploy_build.bytecode.as_slice())
                        .map_err(|error| {
                            anyhow::anyhow!("File {:?} writing error: {}", file_path, error)
                        })?;
                }
            }

            {
                let file_name = format!(
                    "{}.{}.{}",
                    file_name,
                    compiler_llvm_context::CodeType::Runtime,
                    compiler_common::EXTENSION_ZKEVM_BINARY
                );
                let mut file_path = path.to_owned();
                file_path.push(file_name);
                if file_path.exists() && !overwrite {
                    eprintln!(
                        "Refusing to overwrite an existing file {:?} (use --overwrite to force).",
                        file_path
                    );
                } else {
                    File::create(&file_path)
                        .map_err(|error| {
                            anyhow::anyhow!("File {:?} creating error: {}", file_path, error)
                        })?
                        .write_all(self.runtime_build.bytecode.as_slice())
                        .map_err(|error| {
                            anyhow::anyhow!("File {:?} writing error: {}", file_path, error)
                        })?;
                }
            }
        }

        if let Some(abi) = self.abi {
            if output_abi {
                let file_name = format!("{}.{}", file_name, compiler_common::EXTENSION_ABI);
                let mut file_path = path.to_owned();
                file_path.push(file_name);

                if file_path.exists() && !overwrite {
                    eprintln!(
                        "Refusing to overwrite an existing file {:?} (use --overwrite to force).",
                        file_path
                    );
                } else {
                    File::create(&file_path)
                        .map_err(|error| {
                            anyhow::anyhow!("File {:?} creating error: {}", file_path, error)
                        })?
                        .write_all(abi.to_string().as_bytes())
                        .map_err(|error| {
                            anyhow::anyhow!("File {:?} writing error: {}", file_path, error)
                        })?;
                }
            }
        }

        Ok(())
    }

    ///
    /// Writes the contract text assembly and bytecode to the combined JSON.
    ///
    pub fn write_to_combined_json(
        self,
        combined_json_contract: &mut CombinedJsonContract,
    ) -> anyhow::Result<()> {
        combined_json_contract.bin = Some(hex::encode(self.deploy_build.bytecode));
        combined_json_contract.bin_runtime = Some(hex::encode(self.runtime_build.bytecode));

<<<<<<< HEAD
        combined_json_contract.deploy_factory_deps = Some(self.deploy_build.factory_dependencies);
        combined_json_contract.runtime_factory_deps = Some(self.runtime_build.factory_dependencies);
=======
        combined_json_contract.abi = self.abi;
        combined_json_contract.factory_deps = Some(self.build.factory_dependencies);
>>>>>>> de821db6

        Ok(())
    }

    ///
    /// Writes the contract text assembly and bytecode to the standard JSON.
    ///
    pub fn write_to_standard_json(
        self,
        standard_json_contract: &mut StandardJsonOutputContract,
    ) -> anyhow::Result<()> {
        let bytecode = hex::encode(self.build.bytecode.as_slice());

        standard_json_contract.ir_optimized = None;
        standard_json_contract.abi = self.abi;
        standard_json_contract.evm =
            Some(StandardJsonOutputContractEVM::new_zkevm_bytecode(bytecode));
        standard_json_contract.factory_dependencies = Some(self.build.factory_dependencies);
        standard_json_contract.hash = Some(self.build.hash);

        Ok(())
    }

    ///
    /// Converts the full path to a short one.
    ///
    pub fn short_path(path: &str) -> &str {
        path.rfind('/')
            .map(|last_slash| &path[last_slash + 1..])
            .unwrap_or_else(|| path)
    }
}<|MERGE_RESOLUTION|>--- conflicted
+++ resolved
@@ -205,13 +205,10 @@
         combined_json_contract.bin = Some(hex::encode(self.deploy_build.bytecode));
         combined_json_contract.bin_runtime = Some(hex::encode(self.runtime_build.bytecode));
 
-<<<<<<< HEAD
+        combined_json_contract.abi = self.abi;
+
         combined_json_contract.deploy_factory_deps = Some(self.deploy_build.factory_dependencies);
         combined_json_contract.runtime_factory_deps = Some(self.runtime_build.factory_dependencies);
-=======
-        combined_json_contract.abi = self.abi;
-        combined_json_contract.factory_deps = Some(self.build.factory_dependencies);
->>>>>>> de821db6
 
         Ok(())
     }
@@ -223,14 +220,23 @@
         self,
         standard_json_contract: &mut StandardJsonOutputContract,
     ) -> anyhow::Result<()> {
-        let bytecode = hex::encode(self.build.bytecode.as_slice());
+        let deploy_bytecode = hex::encode(self.deploy_build.bytecode);
+        let runtime_bytecode = hex::encode(self.runtime_build.bytecode);
 
         standard_json_contract.ir_optimized = None;
         standard_json_contract.abi = self.abi;
-        standard_json_contract.evm =
-            Some(StandardJsonOutputContractEVM::new_zkevm_bytecode(bytecode));
-        standard_json_contract.factory_dependencies = Some(self.build.factory_dependencies);
-        standard_json_contract.hash = Some(self.build.hash);
+        standard_json_contract.evm = Some(StandardJsonOutputContractEVM::new_zkevm_bytecode(
+            deploy_bytecode,
+            runtime_bytecode,
+        ));
+
+        standard_json_contract.deploy_hash = Some(self.deploy_build.hash);
+        standard_json_contract.deploy_factory_dependencies =
+            Some(self.deploy_build.factory_dependencies);
+
+        standard_json_contract.runtime_hash = Some(self.runtime_build.hash);
+        standard_json_contract.runtime_factory_dependencies =
+            Some(self.runtime_build.factory_dependencies);
 
         Ok(())
     }
